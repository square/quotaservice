module github.com/square/quotaservice

go 1.13

require (
	cloud.google.com/go v0.0.0-20170309001835-7bcba8ac93ae
	github.com/Masterminds/squirrel v1.1.0
	github.com/alecthomas/assert v0.0.0-20170929043011-405dbfeb8e38 // indirect
	github.com/alecthomas/colour v0.0.0-20160524082231-60882d9e2721 // indirect
	github.com/alecthomas/repr v0.0.0-20181024024818-d37bc2a10ba1 // indirect
	github.com/alecthomas/template v0.0.0-20150530000104-b867cc6ab45c // indirect
	github.com/alecthomas/units v0.0.0-20150109002421-6b4e7dc5e314 // indirect
	github.com/go-redis/redis v6.15.2+incompatible
	github.com/go-sql-driver/mysql v1.4.1
	github.com/golang/protobuf v1.2.0
	github.com/googleapis/gax-go v0.0.0-20170305230405-8c5154c0fe5b // indirect
	github.com/kr/pretty v0.1.0 // indirect
	github.com/lib/pq v1.0.0 // indirect
	github.com/mattn/go-isatty v0.0.4 // indirect
	github.com/mattn/go-sqlite3 v1.9.0 // indirect
	github.com/onsi/ginkgo v1.7.0 // indirect
	github.com/onsi/gomega v1.4.3 // indirect
	github.com/opentracing/opentracing-go v1.0.2
	github.com/ory/dockertest/v3 v3.6.0
	github.com/pkg/errors v0.8.1
	github.com/samuel/go-zookeeper v0.0.0-20161028232340-1d7be4effb13
	github.com/sergi/go-diff v1.0.0 // indirect
	github.com/stretchr/testify v1.4.0
	golang.org/x/net v0.0.0-20191003171128-d98b1b443823
	golang.org/x/oauth2 v0.0.0-20170302202304-efb10a30610e // indirect
	google.golang.org/api v0.0.0-20170308235209-f093df3d954a
	google.golang.org/appengine v1.0.0 // indirect
	google.golang.org/genproto v0.0.0-20170303204730-1e95789587db // indirect
	google.golang.org/grpc v0.0.0-20170307005400-4eaacfed9779
	gopkg.in/alecthomas/kingpin.v2 v2.2.3
	gopkg.in/check.v1 v1.0.0-20180628173108-788fd7840127 // indirect
<<<<<<< HEAD
	gopkg.in/yaml.v2 v2.2.1
	gotest.tools v2.2.0+incompatible // indirect
)

go 1.13
=======
	gopkg.in/yaml.v2 v2.2.7
)
>>>>>>> 2286a481
<|MERGE_RESOLUTION|>--- conflicted
+++ resolved
@@ -34,13 +34,7 @@
 	google.golang.org/grpc v0.0.0-20170307005400-4eaacfed9779
 	gopkg.in/alecthomas/kingpin.v2 v2.2.3
 	gopkg.in/check.v1 v1.0.0-20180628173108-788fd7840127 // indirect
-<<<<<<< HEAD
-	gopkg.in/yaml.v2 v2.2.1
-	gotest.tools v2.2.0+incompatible // indirect
+	gopkg.in/yaml.v2 v2.2.7
 )
 
-go 1.13
-=======
-	gopkg.in/yaml.v2 v2.2.7
-)
->>>>>>> 2286a481
+go 1.13
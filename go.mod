--- conflicted
+++ resolved
@@ -32,12 +32,7 @@
 	google.golang.org/grpc v0.0.0-20170307005400-4eaacfed9779
 	gopkg.in/alecthomas/kingpin.v2 v2.2.3
 	gopkg.in/check.v1 v1.0.0-20180628173108-788fd7840127 // indirect
-<<<<<<< HEAD
 	gopkg.in/yaml.v2 v2.4.0
 )
-=======
-	gopkg.in/yaml.v2 v2.2.7
-)
 
-go 1.13
->>>>>>> 1e9f0e38
+go 1.13